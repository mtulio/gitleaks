title = "gitleaks config"
[[regexes]]
description = "AWS"
regex = '''AKIA[0-9A-Z]{16}'''
[[regexes]]
description = "RKCS8"
regex = '''-----BEGIN PRIVATE KEY-----'''
[[regexes]]
description = "RSA"
regex = '''-----BEGIN RSA PRIVATE KEY-----'''
[[regexes]]
description = "Github"
regex = '''(?i)github.*['\"][0-9a-zA-Z]{35,40}['\"]'''
[[regexes]]
description = "SSH"
regex = '''-----BEGIN OPENSSH PRIVATE KEY-----'''
[[regexes]]
description = "Facebook"
regex = '''(?i)facebook.*['\"][0-9a-f]{32}['\"]'''
[[regexes]]
description = "Twitter"
regex = '''(?i)twitter.*['\"][0-9a-zA-Z]{35,44}['\"]'''
[[regexes]]
<<<<<<< HEAD
description = "Telegram"
regex = '''(?i)telegram.*['\"][0-9]{1,12}+:[0-9a-zA-Z-]{32,44}['\"]'''
=======
description = "PGP"
regex = '''-----BEGIN PGP PRIVATE KEY BLOCK-----'''
[[regexes]]
description = "Slack token"
regex = '''xoxo[bapr]-.*'''
>>>>>>> 7a021cda

[whitelist]
regexes = [
  # "AKIA.*EXAMPLE",
]
files = [
  "(.*?)(jpg|gif|doc|pdf|bin|go)$"
]<|MERGE_RESOLUTION|>--- conflicted
+++ resolved
@@ -21,16 +21,14 @@
 description = "Twitter"
 regex = '''(?i)twitter.*['\"][0-9a-zA-Z]{35,44}['\"]'''
 [[regexes]]
-<<<<<<< HEAD
 description = "Telegram"
 regex = '''(?i)telegram.*['\"][0-9]{1,12}+:[0-9a-zA-Z-]{32,44}['\"]'''
-=======
+[[regexes]]
 description = "PGP"
 regex = '''-----BEGIN PGP PRIVATE KEY BLOCK-----'''
 [[regexes]]
 description = "Slack token"
 regex = '''xoxo[bapr]-.*'''
->>>>>>> 7a021cda
 
 [whitelist]
 regexes = [
